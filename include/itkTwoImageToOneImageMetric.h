/*=========================================================================
 *
 *  Copyright Insight Software Consortium
 *
 *  Licensed under the Apache License, Version 2.0 (the "License");
 *  you may not use this file except in compliance with the License.
 *  You may obtain a copy of the License at
 *
 *         http://www.apache.org/licenses/LICENSE-2.0.txt
 *
 *  Unless required by applicable law or agreed to in writing, software
 *  distributed under the License is distributed on an "AS IS" BASIS,
 *  WITHOUT WARRANTIES OR CONDITIONS OF ANY KIND, either express or implied.
 *  See the License for the specific language governing permissions and
 *  limitations under the License.
 *
 *=========================================================================*/
#ifndef itkTwoImageToOneImageMetric_h
#define itkTwoImageToOneImageMetric_h

#include "itkImageBase.h"
#include "itkTransform.h"
#include "itkInterpolateImageFunction.h"
#include "itkSingleValuedCostFunction.h"
#include "itkExceptionObject.h"
#include "itkGradientRecursiveGaussianImageFilter.h"
#include "itkSpatialObject.h"

namespace itk
{

/** \class TwoImageToOneImageMetric
 * \brief Computes similarity between two fixed images and one fixed image.
 *
 * This Class is templated over the type of the two input images.
 * It expects a Transform and two Interpolators to be plugged in.
 * This particular class is the base class for a hierarchy of
 * similarity metrics.
 *
 * This class computes a value that measures the similarity
 * between two Fixed image and the transformed Moving images.
 * The Interpolators are used to compute intensity values on
 * non-grid positions resulting from mapping points through
 * the Transform.
 *
 *
 * \ingroup RegistrationMetrics
 * \ingroup TwoProjectionRegistration
 *
 */

template <typename TFixedImage,  typename TMovingImage>
class TwoImageToOneImageMetric : public SingleValuedCostFunction
{
public:
  /** Standard class typedefs. */
  typedef TwoImageToOneImageMetric Self;
  typedef SingleValuedCostFunction Superclass;
  typedef SmartPointer<Self>       Pointer;
  typedef SmartPointer<const Self> ConstPointer;

  /** Type used for representing point components  */
  typedef Superclass::ParametersValueType CoordinateRepresentationType;

  /** Run-time type information (and related methods). */
  itkTypeMacro(TwoImageToOneImageMetric, SingleValuedCostFunction);

  /**  Type of the moving Image. */
  typedef TMovingImage                               MovingImageType;
  typedef typename TMovingImage::PixelType           MovingImagePixelType;
  typedef typename MovingImageType::ConstPointer     MovingImageConstPointer;

  /**  Type of the fixed Image. */
  typedef TFixedImage                                FixedImageType;
  typedef typename FixedImageType::ConstPointer      FixedImageConstPointer;
  typedef typename FixedImageType::RegionType        FixedImageRegionType;

  /** Constants for the image dimensions */
  itkStaticConstMacro(MovingImageDimension, unsigned int,
                      TMovingImage::ImageDimension);
  itkStaticConstMacro(FixedImageDimension, unsigned int,
                      TFixedImage::ImageDimension);

  /**  Type of the Transform Base class */
  typedef Transform<CoordinateRepresentationType,
                    itkGetStaticConstMacro(MovingImageDimension),
                    itkGetStaticConstMacro(FixedImageDimension)> TransformType;

  typedef typename TransformType::Pointer            TransformPointer;
  typedef typename TransformType::InputPointType     InputPointType;
  typedef typename TransformType::OutputPointType    OutputPointType;
  typedef typename TransformType::ParametersType     TransformParametersType;
  typedef typename TransformType::JacobianType       TransformJacobianType;

  /**  Type of the Interpolator Base class */
  typedef InterpolateImageFunction<
    MovingImageType,
    CoordinateRepresentationType > InterpolatorType;


  /** Gaussian filter to compute the gradient of the Moving Image */
  typedef typename NumericTraits<MovingImagePixelType>::RealType RealType;
  typedef CovariantVector<RealType,
                          itkGetStaticConstMacro(MovingImageDimension)> GradientPixelType;
  typedef Image<GradientPixelType,
                itkGetStaticConstMacro(MovingImageDimension)> GradientImageType;
  typedef SmartPointer<GradientImageType>                               GradientImagePointer;
  typedef GradientRecursiveGaussianImageFilter< MovingImageType,
                                                GradientImageType >
<<<<<<< HEAD
          GradientImageFilterType;
  typedef typename GradientImageFilterType::Pointer
          GradientImageFilterPointer;
=======
  GradientImageFilterType;
  typedef typename GradientImageFilterType::Pointer                     GradientImageFilterPointer;
>>>>>>> 2f5421c7

  typedef typename InterpolatorType::Pointer         InterpolatorPointer;

  /**  Type for the mask of the fixed image. Only pixels that are "inside"
       this mask will be considered for the computation of the metric */
  typedef SpatialObject< itkGetStaticConstMacro(FixedImageDimension)
                         >       FixedImageMaskType;
  typedef typename  FixedImageMaskType::Pointer      FixedImageMaskPointer;

  /**  Type for the mask of the moving image. Only pixels that are "inside"
       this mask will be considered for the computation of the metric */
  typedef SpatialObject< itkGetStaticConstMacro(MovingImageDimension)
                         >      MovingImageMaskType;
  typedef typename  MovingImageMaskType::Pointer     MovingImageMaskPointer;


  /**  Type of the measure. */
  typedef Superclass::MeasureType                    MeasureType;

  /**  Type of the derivative. */
  typedef Superclass::DerivativeType                 DerivativeType;

  /**  Type of the parameters. */
  typedef Superclass::ParametersType                 ParametersType;

  /** Connect the Fixed Image.  */
  itkSetConstObjectMacro( FixedImage1, FixedImageType );

  /** Connect the Fixed Image.  */
  itkSetConstObjectMacro( FixedImage2, FixedImageType );

  /** Get the Fixed Image. */
  itkGetConstObjectMacro( FixedImage1, FixedImageType );

  /** Get the Fixed Image. */
  itkGetConstObjectMacro( FixedImage2, FixedImageType );

  /** Connect the Moving Image.  */
  itkSetConstObjectMacro( MovingImage, MovingImageType );

  /** Get the Moving Image. */
  itkGetConstObjectMacro( MovingImage, MovingImageType );

  /** Connect the Transform. */
  itkSetObjectMacro( Transform, TransformType );

  /** Get a pointer to the Transform.  */
  itkGetConstObjectMacro( Transform, TransformType );

  /** Connect the Interpolator. */
  itkSetObjectMacro( Interpolator1, InterpolatorType );

  /** Connect the Interpolator. */
  itkSetObjectMacro( Interpolator2, InterpolatorType );

  /** Get a pointer to the Interpolator.  */
  itkGetConstObjectMacro( Interpolator1, InterpolatorType );

  /** Get a pointer to the Interpolator.  */
  itkGetConstObjectMacro( Interpolator2, InterpolatorType );

  /** Get the number of pixels considered in the computation. */
  itkGetConstReferenceMacro( NumberOfPixelsCounted, unsigned long );

  /** Set the region over which the metric will be computed */
  itkSetMacro( FixedImageRegion1, FixedImageRegionType );

  /** Set the region over which the metric will be computed */
  itkSetMacro( FixedImageRegion2, FixedImageRegionType );

  /** Get the region over which the metric will be computed */
  itkGetConstReferenceMacro( FixedImageRegion1, FixedImageRegionType );

  /** Get the region over which the metric will be computed */
  itkGetConstReferenceMacro( FixedImageRegion2, FixedImageRegionType );

  /** Set/Get the moving image mask. */
  itkSetObjectMacro( MovingImageMask, MovingImageMaskType );
  itkGetConstObjectMacro( MovingImageMask, MovingImageMaskType );

  /** Set/Get the fixed image mask. */
  itkSetObjectMacro( FixedImageMask1, FixedImageMaskType );
  itkSetObjectMacro( FixedImageMask2, FixedImageMaskType );
  itkGetConstObjectMacro( FixedImageMask1, FixedImageMaskType );
  itkGetConstObjectMacro( FixedImageMask2, FixedImageMaskType );

  /** Set/Get gradient computation. */
  itkSetMacro( ComputeGradient, bool);
  itkGetConstReferenceMacro( ComputeGradient, bool);
  itkBooleanMacro(ComputeGradient);

  /** Get Gradient Image. */
  itkGetConstObjectMacro( GradientImage, GradientImageType );

  /** Set the parameters defining the Transform. */
  void SetTransformParameters( const ParametersType & parameters ) const;

  /** Return the number of parameters required by the Transform */
  unsigned int GetNumberOfParameters() const
  {
    return m_Transform->GetNumberOfParameters();
  }

  /** Initialize the Metric by making sure that all the components
   *  are present and plugged together correctly     */
  virtual void Initialize();

protected:
  TwoImageToOneImageMetric();
  virtual ~TwoImageToOneImageMetric() {};
  virtual void PrintSelf(std::ostream& os, Indent indent) const;

  mutable unsigned long       m_NumberOfPixelsCounted;

  FixedImageConstPointer      m_FixedImage1;
  FixedImageConstPointer      m_FixedImage2;
  MovingImageConstPointer     m_MovingImage;

  mutable TransformPointer    m_Transform;
  InterpolatorPointer         m_Interpolator1;
  InterpolatorPointer         m_Interpolator2;

  bool                        m_ComputeGradient;
  GradientImagePointer        m_GradientImage;

  mutable FixedImageMaskPointer   m_FixedImageMask1;
  mutable FixedImageMaskPointer   m_FixedImageMask2;
  mutable MovingImageMaskPointer  m_MovingImageMask;

private:
  TwoImageToOneImageMetric(const Self&); //purposely not implemented
  void operator=(const Self&); //purposely not implemented

  FixedImageRegionType        m_FixedImageRegion1;
  FixedImageRegionType        m_FixedImageRegion2;
};

} // end namespace itk

#ifndef ITK_MANUAL_INSTANTIATION
#include "itkTwoImageToOneImageMetric.hxx"
#endif

#endif<|MERGE_RESOLUTION|>--- conflicted
+++ resolved
@@ -107,15 +107,9 @@
   typedef SmartPointer<GradientImageType>                               GradientImagePointer;
   typedef GradientRecursiveGaussianImageFilter< MovingImageType,
                                                 GradientImageType >
-<<<<<<< HEAD
           GradientImageFilterType;
   typedef typename GradientImageFilterType::Pointer
           GradientImageFilterPointer;
-=======
-  GradientImageFilterType;
-  typedef typename GradientImageFilterType::Pointer                     GradientImageFilterPointer;
->>>>>>> 2f5421c7
-
   typedef typename InterpolatorType::Pointer         InterpolatorPointer;
 
   /**  Type for the mask of the fixed image. Only pixels that are "inside"
